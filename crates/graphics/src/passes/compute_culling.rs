--- conflicted
+++ resolved
@@ -169,13 +169,8 @@
         }
 
         let num_meshlets = self.meshlets.read().unwrap().item_count();
-<<<<<<< HEAD
-        let lods_array = vec![MeshletLodLevel(0); num_meshlets];
+        let lods_array = vec![MeshletLodLevel(1u32); num_meshlets];
         *self.meshlets_lod_level.write().unwrap() = lods_array;
-=======
-        let lods_array = vec![1u32; num_meshlets];
-        self.meshlets_lod_level.write().unwrap().set(lods_array);
->>>>>>> 9a633925
 
         if self.update_meshes {
             let mut lod0_meshlets_count = 0;
